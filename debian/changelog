--- conflicted
+++ resolved
@@ -1,17 +1,9 @@
-<<<<<<< HEAD
-swh-loader-cvs (0.0.2-1~swh1~bpo10+1) buster-swh; urgency=medium
-
-  * Rebuild for buster-swh
-
- -- Software Heritage autobuilder (on jenkins-debian1) <jenkins@jenkins-debian1.internal.softwareheritage.org>  Wed, 15 Dec 2021 14:36:11 +0000
-=======
 swh-loader-cvs (0.0.2-2~swh1) unstable-swh; urgency=medium
 
   * Add missing dh_install override to avoid stomping on the namespace
     __init__.py
 
  -- Nicolas Dandrimont <olasd@debian.org>  Wed, 15 Dec 2021 15:43:29 +0100
->>>>>>> 38aaa5d8
 
 swh-loader-cvs (0.0.2-1~swh1) unstable-swh; urgency=medium
 
