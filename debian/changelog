<<<<<<< HEAD
swh-loader-cvs (0.2.2-1~swh1~bpo10+1) buster-swh; urgency=medium

  * Rebuild for buster-swh

 -- Software Heritage autobuilder (on jenkins-debian1) <jenkins@jenkins-debian1.internal.softwareheritage.org>  Fri, 29 Apr 2022 10:15:52 +0000
=======
swh-loader-cvs (0.3.0-1~swh1) unstable-swh; urgency=medium

  * New upstream release 0.3.0     - (tagged by Antoine R. Dumont
    (@ardumont) <ardumont@softwareheritage.org> on 2022-05-11 09:07:04
    +0200)
  * Upstream changes:     - v0.3.0     - cvs.loader: Decrease log level
    verbosity to debug     - add strict asyncio_mode in pytest.ini     -
    add missing sentry captures

 -- Software Heritage autobuilder (on jenkins-debian1) <jenkins@jenkins-debian1.internal.softwareheritage.org>  Wed, 11 May 2022 07:10:34 +0000
>>>>>>> 96be6aa5

swh-loader-cvs (0.2.2-1~swh1) unstable-swh; urgency=medium

  * New upstream release 0.2.2     - (tagged by Antoine Lambert
    <anlambert@softwareheritage.org> on 2022-04-29 12:10:37 +0200)
  * Upstream changes:     - version 0.2.2

 -- Software Heritage autobuilder (on jenkins-debian1) <jenkins@jenkins-debian1.internal.softwareheritage.org>  Fri, 29 Apr 2022 10:13:55 +0000

swh-loader-cvs (0.2.1-1~swh1) unstable-swh; urgency=medium

  * New upstream release 0.2.1     - (tagged by Antoine R. Dumont
    (@ardumont) <ardumont@softwareheritage.org> on 2022-04-25 18:09:06
    +0200)
  * Upstream changes:     - v0.2.1     - setup.py: Fix description
    content-type to markdown

 -- Software Heritage autobuilder (on jenkins-debian1) <jenkins@jenkins-debian1.internal.softwareheritage.org>  Mon, 25 Apr 2022 16:12:32 +0000

swh-loader-cvs (0.1.1-1~swh1) unstable-swh; urgency=medium

  * New upstream release 0.1.1     - (tagged by Antoine Lambert
    <anlambert@softwareheritage.org> on 2022-04-14 17:53:33 +0200)
  * Upstream changes:     - version 0.1.1

 -- Software Heritage autobuilder (on jenkins-debian1) <jenkins@jenkins-debian1.internal.softwareheritage.org>  Thu, 14 Apr 2022 15:58:21 +0000

swh-loader-cvs (0.1.0-1~swh2) unstable-swh; urgency=medium

  * Fix dependency and bump new release

 -- Antoine R. Dumont (@ardumont) <ardumont@softwareheritage.org>  Fri, 07 Jan 2022 15:30:29 +0100

swh-loader-cvs (0.1.0-1~swh1) unstable-swh; urgency=medium

  * New upstream release 0.1.0     - (tagged by Antoine R. Dumont
    (@ardumont) <ardumont@softwareheritage.org> on 2022-01-07 15:15:00
    +0100)
  * Upstream changes:     - v0.1.0     - Validate input paths in the CVS
    loader     - swh.loader.cvs.tasks: Fix parameter uses to the ones
    needed

 -- Software Heritage autobuilder (on jenkins-debian1) <jenkins@jenkins-debian1.internal.softwareheritage.org>  Fri, 07 Jan 2022 14:17:40 +0000

swh-loader-cvs (0.0.2-2~swh1) unstable-swh; urgency=medium

  * Add missing dh_install override to avoid stomping on the namespace
    __init__.py

 -- Nicolas Dandrimont <olasd@debian.org>  Wed, 15 Dec 2021 15:43:29 +0100

swh-loader-cvs (0.0.2-1~swh1) unstable-swh; urgency=medium

  * Initial release

 -- Nicolas Dandrimont <nicolas@dandrimont.eu>  Wed, 15 Dec 2021 10:50:25 +0100<|MERGE_RESOLUTION|>--- conflicted
+++ resolved
@@ -1,10 +1,3 @@
-<<<<<<< HEAD
-swh-loader-cvs (0.2.2-1~swh1~bpo10+1) buster-swh; urgency=medium
-
-  * Rebuild for buster-swh
-
- -- Software Heritage autobuilder (on jenkins-debian1) <jenkins@jenkins-debian1.internal.softwareheritage.org>  Fri, 29 Apr 2022 10:15:52 +0000
-=======
 swh-loader-cvs (0.3.0-1~swh1) unstable-swh; urgency=medium
 
   * New upstream release 0.3.0     - (tagged by Antoine R. Dumont
@@ -15,7 +8,6 @@
     add missing sentry captures
 
  -- Software Heritage autobuilder (on jenkins-debian1) <jenkins@jenkins-debian1.internal.softwareheritage.org>  Wed, 11 May 2022 07:10:34 +0000
->>>>>>> 96be6aa5
 
 swh-loader-cvs (0.2.2-1~swh1) unstable-swh; urgency=medium
 
